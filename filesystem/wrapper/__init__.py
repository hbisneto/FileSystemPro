--- conflicted
+++ resolved
@@ -3,10 +3,7 @@
 import os
 import shutil
 from filesystem import file as fsfile
-<<<<<<< HEAD
 from filesystem import directory as dir
-=======
->>>>>>> 5d861af1
 
 ### wrapper.combine() kept to cover version support. Remove on (MAJOR UPDATE ONLY)
 def combine(*args, paths=[]):
@@ -115,11 +112,7 @@
         os.mkdir(path)
     return get_object(path)
 
-<<<<<<< HEAD
 ### wrapper.create_file() kept to cover version support. Remove on (MAJOR UPDATE ONLY)
-=======
-### create_file kept to cover version support. Remove on (MAJOR UPDATE ONLY)
->>>>>>> 5d861af1
 def create_file(file_name, path, text, encoding="utf-8-sig"):
     """
     ### Create a file in UTF-8 encode and write a string of text to this file.
@@ -180,11 +173,7 @@
         pass
     return get_object(f'{path}/{file_name}')
 
-<<<<<<< HEAD
 ### wrapper.delete() kept to cover version support. Remove on (MAJOR UPDATE ONLY)
-=======
-### delete kept to cover version support. Remove on (MAJOR UPDATE ONLY)
->>>>>>> 5d861af1
 def delete(path, recursive=False):
     """
     This function is designed to delete a directory at a given `path`.
@@ -402,89 +391,4 @@
     archive_from = os.path.dirname(source)
     archive_to = os.path.basename(source.strip(os.sep))
     shutil.make_archive(name, format, archive_from, archive_to)
-    shutil.move('%s.%s'%(name,format), destination)
-
-<<<<<<< HEAD
-# def reassemble_file(large_file, new_file):
-#     """
-#     This function is designed to reassemble a large file that has been split into smaller parts:
-#     It reassembles a large file that was previously split into parts,
-#     writes the reassembled content into a new file, and then deletes the part files.
-#     """
-#     parts = []
-#     i = 0
-#     while os.path.exists(f'{large_file}.fsp{str(i)}'):
-#         parts.append(f'{large_file}.fsp{str(i)}')
-#         i += 1
-
-#     if len(parts) != 0:
-#         with open(new_file, 'wb') as output_file:
-#             for part in parts:
-#                 with open(part, 'rb') as part_file:
-#                     output_file.write(part_file.read())
-            
-#         for part in parts:
-#             fsfile.delete(part)
-
-# def split_file(file, chunk_size = 1048576):
-#     """
-#     The function `split_file` is designed to split a file into smaller chunks. 
-#     The default `chunk_size` is set to 1 megabyte (1 MB = 1048576 bytes), but it can be adjusted by providing a different value when calling the function.
-#     The function does not return any value. 
-#     It's a straightforward way to handle large files by breaking them down into more manageable pieces.
-#     """
-#     if fsfile.exists(file) == False:
-#         return False
-
-#     with open(file, 'rb') as f:
-#         chunk = f.read(chunk_size)
-#         i = 0
-#         while chunk:
-#             with open(f'{file}.fsp{str(i)}', 'wb') as chunk_file:
-#                 chunk_file.write(chunk)
-#             i += 1
-#             chunk = f.read(chunk_size)
-#     return True
-=======
-def reassemble_file(large_file, new_file):
-    """
-    This function is designed to reassemble a large file that has been split into smaller parts:
-    It reassembles a large file that was previously split into parts,
-    writes the reassembled content into a new file, and then deletes the part files.
-    """
-    parts = []
-    i = 0
-    while os.path.exists(f'{large_file}.fsp{str(i)}'):
-        parts.append(f'{large_file}.fsp{str(i)}')
-        i += 1
-
-    if len(parts) != 0:
-        with open(new_file, 'wb') as output_file:
-            for part in parts:
-                with open(part, 'rb') as part_file:
-                    output_file.write(part_file.read())
-            
-        for part in parts:
-            fsfile.delete(part)
-
-def split_file(file, chunk_size = 1048576):
-    """
-    The function `split_file` is designed to split a file into smaller chunks. 
-    The default `chunk_size` is set to 1 megabyte (1 MB = 1048576 bytes), but it can be adjusted by providing a different value when calling the function.
-    The function does not return any value. 
-    It's a straightforward way to handle large files by breaking them down into more manageable pieces.
-    """
-    if fsfile.exists(file) == False:
-        print("The file does not exists")
-        return
-
-    with open(file, 'rb') as f:
-        chunk = f.read(chunk_size)
-        i = 0
-        while chunk:
-            # with open(file + ".fsp" + str(i), 'wb') as chunk_file:
-            with open(f'{file}.fsp{str(i)}', 'wb') as chunk_file:
-                chunk_file.write(chunk)
-            i += 1
-            chunk = f.read(chunk_size)
->>>>>>> 5d861af1
+    shutil.move('%s.%s'%(name,format), destination)